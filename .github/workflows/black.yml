--- conflicted
+++ resolved
@@ -6,10 +6,5 @@
   lint:
     runs-on: ubuntu-latest
     steps:
-<<<<<<< HEAD
-      - uses: actions/checkout@v3
-      - uses: psf/black@24.4.2
-=======
       - uses: actions/checkout@v4
-      - uses: psf/black@23.10.1
->>>>>>> 58c22ea5
+      - uses: psf/black@23.10.1