--- conflicted
+++ resolved
@@ -294,11 +294,9 @@
 
 > NOTE 📌: accessions.txt has to contain one ID per line.
 
-<<<<<<< HEAD
+
 By default, covSonar returns every property to the output file if a user needs to export only some particular column. We can use `--out-column` tag to include only a specific property/column.
-=======
-By default, covSonar returns every property to the output file if a user needs to export only some particular column. We can use `--out-column` tag to include only a specific property/column. 
->>>>>>> ed5ff8e6
+
 for example,
 
 ```sh
