#!/usr/bin/env python3
# -*- coding: utf-8 -*-
#author: Stephan Fuchs (Robert Koch Institute, MF1, fuchss@rki.de)

VERSION = "0.0.9"
import os
import sys
import argparse
from sonar import sonarActions, sonarDBManager, sonarCache, sonarAligner
import subprocess
from mpire import WorkerPool
from tqdm import tqdm


def parse_args():
	parser = argparse.ArgumentParser(prog="import.py", description="import sequences from fasta file to a sonar database")
<<<<<<< HEAD
	parser.add_argument('--fasta', help="fasta file", type=str, nargs="+")
=======
	parser.add_argument('--fasta', help="fasta file", type=str, nargs="+", default=None)
	parser.add_argument('--tsv', help="tab-delimited sample property file", type=str, default=None)
	parser.add_argument('--cols', help="sample property file", type=str, nargs="+", default=None)
>>>>>>> 94e425a5
	parser.add_argument('--db', metavar="FILE", help="sonar database", type=str, required=True)
	parser.add_argument('--dir', metavar="DIR", help="cache directory", type=str, default=None)
	parser.add_argument('--threads', metavar="int", help="number of cpus to use (default: 1)", type=int, default=1)
	parser.add_argument('--update', help="allow updates on existing entries", action="store_true")
	parser.add_argument('--force', help="if using an existing cache, force all calculations to be rerun", action="store_true")
	parser.add_argument('--debug', help="activate debugging mode showing all sqllite queries on screen", action="store_true")
	parser.add_argument('--memsave', help="memory-friendly but slightly slower mode", action="store_true")

	# version
	parser.add_argument('--version', action='version', version='%(prog)s ' + VERSION)

	return parser.parse_args()

def blocks(files, size=65536):
	while True:
		b = files.read(size)
		if not b:
			break
		yield b


if __name__ == "__main__":
	args = parse_args()
	if args.tsv is None and args.fasta is None:
		print("Nothing to import.")
		exit(0)

	if args.tsv:
		with open(args.tsv) as handle:
			headline = [x.strip() for x in handle.readline().split("\t")]

		with sonarDBManager(args.db, debug=args.debug) as dbm:
			stored_propnames = set(list(dbm.properties.keys()))

		cols = {x: x for x in stored_propnames if x in headline}
		cols['sample'] = 'sample'

		if not args.cols is None:
			for x in args.cols:
				if x.count("=") != 1:
					sys.exit("input error: " + x + " is not a valid sample property assignment.")
				k, v = x.split("=")
				if k not in stored_propnames and k != "sample":
					sys.exit("input error: sample property " + k + " does not exist in the given database.")
				cols[k] = v

		for v in cols.values():
			if headline.count(v) != 1:
				sys.exit("input error: missing or ambiguous " + v + " column in tsv file provided.")

		cols = {x: headline.index(cols[x]) for x in cols}

		if len(cols) == 1:
			sys.exit("input error: tsv does not provide any informative column.")

		#with open("file", "r",encoding="utf-8", errors='ignore') as f:
		#	total_proplines = sum(bl.count("\n") for bl in blocks(f))

	temp = False if args.dir else True

	cache = sonarCache(args.db, outdir=args.dir, logfile="import.log", allow_updates=args.update, temp=temp, debug=args.debug)

<<<<<<< HEAD
	aligner = sonarAligner()
	l = len(cache._samplefiles)
	with WorkerPool(n_jobs=args.threads, start_method='fork') as pool:
		results = pool.map(aligner.process_cached_sample, cache._samplefiles, iterable_len=l, n_splits=args.threads, progress_bar=True)

	cache.import_samples()
=======
	if not args.fasta is None:
		print("STAGE 1: caching data")
		cache.add_fasta(*args.fasta)
		print("STAGE 2: profiling genomes")
		aligner = sonarAligner()
		l = len(cache._samplefiles)
		with WorkerPool(n_jobs=args.threads, start_method='fork') as pool:
			results = pool.map(aligner.process_cached_sample, cache._samplefiles, iterable_len=l, n_splits=args.threads, progress_bar=True)
		print("STAGE 3: importing profiles")
		cache.import_samples()

	if args.tsv:
		print("STAGE 4: importing sample properties")
		with sonarDBManager(args.db, debug=args.debug) as dbm:
				with open(args.tsv) as handle:
					headline = handle.readline()
					for i, line in enumerate(tqdm(handle)):
						fields = [x.strip() for x in line.split("\t")]
						sample_name = fields[cols['sample']]
						sample_id = dbm.get_sample_id(sample_name)
						for property_name, col_index in cols.items():
							if property_name == "sample":
								continue
							dbm.insert_property(sample_id, property_name, fields[col_index])
>>>>>>> 94e425a5
<|MERGE_RESOLUTION|>--- conflicted
+++ resolved
@@ -14,13 +14,9 @@
 
 def parse_args():
 	parser = argparse.ArgumentParser(prog="import.py", description="import sequences from fasta file to a sonar database")
-<<<<<<< HEAD
-	parser.add_argument('--fasta', help="fasta file", type=str, nargs="+")
-=======
 	parser.add_argument('--fasta', help="fasta file", type=str, nargs="+", default=None)
 	parser.add_argument('--tsv', help="tab-delimited sample property file", type=str, default=None)
 	parser.add_argument('--cols', help="sample property file", type=str, nargs="+", default=None)
->>>>>>> 94e425a5
 	parser.add_argument('--db', metavar="FILE", help="sonar database", type=str, required=True)
 	parser.add_argument('--dir', metavar="DIR", help="cache directory", type=str, default=None)
 	parser.add_argument('--threads', metavar="int", help="number of cpus to use (default: 1)", type=int, default=1)
@@ -83,14 +79,6 @@
 
 	cache = sonarCache(args.db, outdir=args.dir, logfile="import.log", allow_updates=args.update, temp=temp, debug=args.debug)
 
-<<<<<<< HEAD
-	aligner = sonarAligner()
-	l = len(cache._samplefiles)
-	with WorkerPool(n_jobs=args.threads, start_method='fork') as pool:
-		results = pool.map(aligner.process_cached_sample, cache._samplefiles, iterable_len=l, n_splits=args.threads, progress_bar=True)
-
-	cache.import_samples()
-=======
 	if not args.fasta is None:
 		print("STAGE 1: caching data")
 		cache.add_fasta(*args.fasta)
@@ -114,5 +102,4 @@
 						for property_name, col_index in cols.items():
 							if property_name == "sample":
 								continue
-							dbm.insert_property(sample_id, property_name, fields[col_index])
->>>>>>> 94e425a5
+							dbm.insert_property(sample_id, property_name, fields[col_index])